--- conflicted
+++ resolved
@@ -1,517 +1,513 @@
-#include <llvm/IR/Constants.h>
-#include <llvm/IR/DerivedTypes.h>
-#include <llvm/IR/Type.h>
-// used by routine nodes
-#include <llvm/IR/BasicBlock.h>
-#include <llvm/IR/Function.h>
-#include <llvm/IR/Verifier.h>
-
-#include <llvm/Support/Casting.h>
-// used by decl nodes
-#include <fmt/core.h>
-
-#include "context.hpp"
-#include "symbol.hpp"
-
-namespace spc {
-/* -------- syscall nodes -------- */
-llvm::Value *SysCallNode::codegen(CodegenContext &context) {
-  switch (routine->routine) {
-    case SysRoutine::WRITELN:
-    case SysRoutine::WRITE: {
-      auto char_ptr = context.builder.getInt8Ty()->getPointerTo();
-      auto printf_type = llvm::FunctionType::get(context.builder.getInt32Ty(), char_ptr, true);
-      auto printf_func = context.module->getOrInsertFunction("printf", printf_type);
-      for (auto &arg : args->children()) {
-        auto value = arg->codegen(context);
-        std::vector<llvm::Value *> args;
-        if (value->getType()->isIntegerTy(8)) {
-          args.push_back(context.builder.CreateGlobalStringPtr("%c"));
-          args.push_back(value);
-        } else if (value->getType()->isIntegerTy()) {
-          args.push_back(context.builder.CreateGlobalStringPtr("%d"));
-          args.push_back(value);
-        } else if (value->getType()->isDoubleTy()) {
-          args.push_back(context.builder.CreateGlobalStringPtr("%f"));
-          args.push_back(value);
-        }
-        // Pascal pointers are not supported, so this is an LLVM global string pointer.
-        else if (value->getType()->isPointerTy()) {
-          args.push_back(value);
-        } else {
-          if (routine->routine == SysRoutine::WRITE)
-            throw CodegenException("incompatible type in write(): expected char, integer, real");
-          else
-            throw CodegenException("incompatible type in writeln(): expected char, integer, real");
-        }
-        context.builder.CreateCall(printf_func, args);
-      }
-      if (routine->routine == SysRoutine::WRITELN) {
-        context.builder.CreateCall(printf_func, context.builder.CreateGlobalStringPtr("\n"));
-      }
-      return nullptr;
-    }
-
-    case SysRoutine::READ:
-    case SysRoutine::READLN: {
-      auto char_ptr = context.builder.getInt8Ty()->getPointerTo();
-      auto scanf_type = llvm::FunctionType::get(context.builder.getInt32Ty(), char_ptr, true);
-      auto scanf_func = context.module->getOrInsertFunction("scanf", scanf_type);
-      for (auto &arg : args->children()) {
-        std::vector<llvm::Value *> args;
-        /*添加空指针判断*/
-        auto ptr = cast_node<IdentifierNode>(arg)->get_ptr(context);
-        if (ptr == nullptr) throw CodegenException("identifier not found: " + cast_node<IdentifierNode>(arg)->name);
-        if (ptr->getType()->getPointerElementType()->isIntegerTy(8)) {
-          args.push_back(context.builder.CreateGlobalStringPtr("%c"));
-          args.push_back(ptr);
-        } else if (ptr->getType()->getPointerElementType()->isIntegerTy()) {
-          args.push_back(context.builder.CreateGlobalStringPtr("%d"));
-          args.push_back(ptr);
-        } else if (ptr->getType()->getPointerElementType()->isDoubleTy()) {
-          args.push_back(context.builder.CreateGlobalStringPtr("%f"));
-          args.push_back(ptr);
-        } else {
-          if (routine->routine == SysRoutine::READ)
-            throw CodegenException("incompatible type in read(): expected char, integer, real");
-          else
-            throw CodegenException("incompatible type in readln(): expected char, integer, real");
-        }
-        context.builder.CreateCall(scanf_func, args);
-      }
-      if (routine->routine == SysRoutine::READLN) {
-        context.builder.CreateCall(scanf_func, context.builder.CreateGlobalStringPtr("%*[^\n]"));
-        auto getchar_type = llvm::FunctionType::get(context.builder.getInt32Ty(), false);
-        auto getchar_func = context.module->getOrInsertFunction("getchar", getchar_type);
-<<<<<<< HEAD
-        context.builder.CreateCall(getchar_func);      }
-=======
-        context.builder.CreateCall(getchar_func);
-      }
->>>>>>> 03a51590
-      return nullptr;
-    }
-
-    case SysRoutine::SQRT: {
-      if (args->children().size() != 1) throw CodegenException("no matching function for call to 'sqrt'");
-      auto sqrt_type = llvm::FunctionType::get(context.builder.getDoubleTy(), context.builder.getDoubleTy(), false);
-      auto sqrt_func = context.module->getOrInsertFunction("sqrt", sqrt_type);
-      auto arg = *args->children().begin();
-      auto value = arg->codegen(context);
-      if (!(value->getType()->isIntegerTy(32) || value->getType()->isDoubleTy())) {
-        throw CodegenException("incompatible type in sqrt(): expected integer, real");
-      }
-      std::vector<llvm::Value *> args;
-      if (value->getType()->isIntegerTy(32)) value = context.builder.CreateUIToFP(value, context.builder.getDoubleTy());
-      args.push_back(value);
-      return context.builder.CreateCall(sqrt_func, args);
-    }
-    case SysRoutine::ABS: {
-      if (args->children().size() != 1) throw CodegenException("no matching function for call to 'abs'");
-      auto fabs_type = llvm::FunctionType::get(context.builder.getDoubleTy(), context.builder.getDoubleTy(), false);
-      auto fabs_func = context.module->getOrInsertFunction("fabs", fabs_type);
-      auto arg = *args->children().begin();
-      auto value = arg->codegen(context);
-      if (!(value->getType()->isIntegerTy(32) || value->getType()->isDoubleTy()))
-        throw CodegenException("incompatible type in abs(): expected integer, real");
-      std::vector<llvm::Value *> args;
-      if (value->getType()->isIntegerTy(32)) value = context.builder.CreateUIToFP(value, context.builder.getDoubleTy());
-      args.push_back(value);
-      return context.builder.CreateCall(fabs_func, args);
-    }
-    case SysRoutine::ORD: {
-      if (args->children().size() != 1) throw CodegenException("no matching function for call to 'ord'");
-      auto arg = *args->children().begin();
-      auto value = arg->codegen(context);
-      if (!value->getType()->isIntegerTy(8)) throw CodegenException("incompatible type in ord(): expected char");
-      return context.builder.CreateZExt(value, context.builder.getInt32Ty());
-    }
-    case SysRoutine::PRED: {
-      //只支持字符和整数
-      if (args->children().size() != 1) throw CodegenException("no matching function for call to 'pred'");
-      auto arg = *args->children().begin();
-      auto value = arg->codegen(context);
-      if (!(value->getType()->isIntegerTy(8) || value->getType()->isIntegerTy(32)))
-        throw CodegenException("incompatible type in pred(): expected char, int");
-      if (value->getType()->isIntegerTy(32))
-        return context.builder.CreateSub(value, context.builder.getInt32(1));
-      else
-        return context.builder.CreateSub(value, context.builder.getInt8(1));
-    }
-    case SysRoutine::SUCC: {
-      //只支持字符和整数
-      if (args->children().size() != 1) throw CodegenException("no matching function for call to 'succ'");
-      auto arg = *args->children().begin();
-      auto value = arg->codegen(context);
-      if (!(value->getType()->isIntegerTy(8) || value->getType()->isIntegerTy(32)))
-        throw CodegenException("incompatible type in succ(): expected char, int");
-      if (value->getType()->isIntegerTy(32))
-        return context.builder.CreateAdd(value, context.builder.getInt32(1));
-      else
-        return context.builder.CreateAdd(value, context.builder.getInt8(1));
-    }
-    case SysRoutine::CHR: {
-      if (args->children().size() != 1) throw CodegenException("no matching function for call to 'chr'");
-      auto arg = *args->children().begin();
-      auto value = arg->codegen(context);
-      if (!value->getType()->isIntegerTy(32)) throw CodegenException("incompatible type in chr(): expected int");
-      return context.builder.CreateTrunc(value, context.builder.getInt8Ty());
-    }
-    default:
-      throw CodegenException("unsupported built-in routine: " + to_string(routine->routine));
-  }
-  return nullptr;
-}
-
-/* -------- type nodes -------- */
-static llvm::Type *llvm_type(Type type, CodegenContext &context) {
-  switch (type) {
-    case Type::BOOLEN:
-      return context.builder.getInt1Ty();
-    case Type::INTEGER:
-      return context.builder.getInt32Ty();
-    case Type::REAL:
-      return context.builder.getDoubleTy();
-    case Type::CHAR:
-      return context.builder.getInt8Ty();
-    default:
-      return nullptr;
-  }
-}
-
-llvm::Type *ConstValueNode::get_llvm_type(CodegenContext &context) const { return this->type->get_llvm_type(context); }
-
-llvm::Type *TypeNode::get_llvm_type(CodegenContext &context) const {
-  if (auto *simple_type = dynamic_cast<const SimpleTypeNode *>(this)) {
-    return llvm_type(simple_type->type, context);
-  }
-
-  throw CodegenException("unsupported type: " + type2string(type));
-  return nullptr;  // 这里永远不会运行
-}
-
-/* -------- routine nodes -------- */
-llvm::Value *ProgramNode::codegen(CodegenContext &context) {
-  context.is_subroutine = false;
-  head_list->const_list->codegen(context);
-  head_list->type_list->codegen(context);
-  head_list->var_list->codegen(context);
-
-  /*
-  context.is_subroutine = true;
-  head_list->subroutine_list->codegen(context);
-  */
-  context.is_subroutine = false;
-
-  auto *func_type = llvm::FunctionType::get(context.builder.getInt32Ty(), false);
-  auto *main_func = llvm::Function::Create(func_type, llvm::Function::ExternalLinkage, "main", context.module.get());
-  auto *block = llvm::BasicBlock::Create(context.module->getContext(), "entry", main_func);
-  context.builder.SetInsertPoint(block);
-  for (auto &stmt : children()) stmt->codegen(context);
-  context.builder.CreateRet(context.builder.getInt32(0));
-
-  llvm::verifyFunction(*main_func);
-  if (context.fpm) {
-    context.fpm->run(*main_func);
-  }
-  if (context.mpm) {
-    context.mpm->run(*context.module);
-  }
-  return nullptr;
-}
-
-llvm::Value *HeadListNode::codegen(CodegenContext &context) {
-  const_list->codegen(context);
-  type_list->codegen(context);
-  var_list->codegen(context);
-  // subroutine_list->codegen(context);
-  return nullptr;
-}
-
-/* -------- identifier nodes -------- */
-llvm::Value *IdentifierNode::get_ptr(CodegenContext &context) {
-  auto value = context.symbolTable.getLocalSymbol(name);
-  if (value == nullptr) value = context.symbolTable.getGlobalSymbol(name);
-  if (value == nullptr) throw CodegenException("identifier not found: " + name);
-  return value->get_llvmptr();
-}
-
-llvm::Value *IdentifierNode::codegen(CodegenContext &context) { return context.builder.CreateLoad(get_ptr(context)); }
-
-/* -------- stmt nodes -------- */
-llvm::Value *AssignStmtNode::codegen(CodegenContext &context) {
-  auto assignee = cast_node<LeftValueExprNode>(this->lhs);
-  auto *lhs = assignee->get_ptr(context);
-  auto *rhs = this->rhs->codegen(context);
-  auto *lhs_type = lhs->getType()->getPointerElementType();
-  auto *rhs_type = rhs->getType();
-  if (lhs_type->isDoubleTy() && rhs_type->isIntegerTy(32)) {
-    rhs = context.builder.CreateSIToFP(rhs, context.builder.getDoubleTy());
-  } else if (!((lhs_type->isIntegerTy(1) && rhs_type->isIntegerTy(1)) ||
-               (lhs_type->isIntegerTy(8) && rhs_type->isIntegerTy(8)) ||
-               (lhs_type->isIntegerTy(32) && rhs_type->isIntegerTy(32)) ||
-               (lhs_type->isDoubleTy() && rhs_type->isDoubleTy()))) {
-    throw CodegenException("incompatible type in assignments: " + assignee->name);
-  }
-  context.builder.CreateStore(rhs, lhs);
-  return nullptr;
-}
-
-llvm::Value *ProcStmtNode::codegen(CodegenContext &context) {
-  proc_call->codegen(context);
-  return nullptr;
-}
-
-/* -------- const value nodes -------- */
-llvm::Value *StringNode::codegen(CodegenContext &context) { return context.builder.CreateGlobalStringPtr(val); }
-llvm::Value *BoolenNode::codegen(CodegenContext &context) {
-  return val == true ? context.builder.getTrue() : context.builder.getFalse();
-}
-llvm::Value *RealNode::codegen(CodegenContext &context) {
-  auto *type = context.builder.getDoubleTy();
-  return llvm::ConstantFP::get(type, val);
-}
-llvm::Value *IntegerNode::codegen(CodegenContext &context) {
-  auto *type = context.builder.getInt32Ty();
-  return llvm::ConstantInt::getSigned(type, val);
-}
-llvm::Value *CharNode::codegen(CodegenContext &context) { return context.builder.getInt8(static_cast<uint8_t>(val)); }
-
-/* -------- decl nodes -------- */
-llvm::Value *ConstListNode::codegen(CodegenContext &context) {
-  for (auto &child : children()) child->codegen(context);
-  return nullptr;
-}
-llvm::Value *ConstDeclNode::codegen(CodegenContext &context) {
-  if (context.is_subroutine) {
-    bool success = context.symbolTable.addLocalSymbol(name->name, value->type, true);
-    if (!success) throw CodegenException("duplicate identifier in const section: " + name->name);
-    auto local = context.symbolTable.getLocalSymbol(name->name);
-    context.builder.CreateStore(value->codegen(context), local->get_llvmptr());
-    return local->get_llvmptr();
-  } else {
-    if (is_a_ptr_of<StringNode>(value))  //符号表字符串的支持还有问题，先在这打个洞吧...
-      return value->codegen(context);
-    auto *constant = llvm::cast<llvm::Constant>(value->codegen(context));  //获得初值
-    bool success = context.symbolTable.addGlobalSymbol(name->name, value->type, constant, true);
-    return context.symbolTable.getGlobalSymbol(name->name)->get_llvmptr();
-  }
-}
-
-llvm::Value *VarListNode::codegen(CodegenContext &context) {
-  for (auto &child : children()) child->codegen(context);
-  return nullptr;
-}
-
-llvm::Value *VarDeclNode::codegen(CodegenContext &context) {
-  if (context.is_subroutine)  //如果是子过程 分配临时变量
-  {
-    bool success = context.symbolTable.addLocalSymbol(name->name, type);
-    if (!success) throw CodegenException("duplicate identifier in var section: " + name->name);
-    auto local = context.symbolTable.getLocalSymbol(name->name);
-    return local->get_llvmptr();
-  } else {
-    bool success = context.symbolTable.addGlobalSymbol(name->name, type, nullptr);
-    if (!success) throw CodegenException("duplicate global identifier in var sectrion: " + name->name);
-    auto ptr = context.symbolTable.getGlobalSymbol(name->name)->get_llvmptr();
-    return ptr;
-  }
-}
-
-llvm::Value *TypeListNode::codegen(CodegenContext &context) {
-  for (auto &child : children()) child->codegen(context);
-  return nullptr;
-}
-
-llvm::Value *TypeDefNode::codegen(CodegenContext &context) {
-  if (context.is_subroutine) {
-    bool success = context.symbolTable.addLocalAlias(name->name, type);
-    if (!success) throw CodegenException(fmt::format("duplicate local type alias: \"{}\"", name->name));
-  } else {
-    bool success = context.symbolTable.addGlobalAlias(name->name, type);
-    if (!success) throw CodegenException(fmt::format("duplicate global type alias: \"{}\"", name->name));
-  }
-  return nullptr;
-}
-
-/* -------- expr nodes -------- */
-llvm::Value *BinopExprNode::codegen(CodegenContext &context) {
-  auto *lhs = this->lhs->codegen(context);
-  auto *rhs = this->rhs->codegen(context);
-  if (lhs->getType()->isIntegerTy(1) && rhs->getType()->isIntegerTy(1)) {
-    llvm::CmpInst::Predicate cmp;
-    switch (op) {
-      case BinaryOperator::GT:
-        cmp = llvm::CmpInst::ICMP_SGT;
-        break;
-      case BinaryOperator::GE:
-        cmp = llvm::CmpInst::ICMP_SGE;
-        break;
-      case BinaryOperator::LT:
-        cmp = llvm::CmpInst::ICMP_SLT;
-        break;
-      case BinaryOperator::LE:
-        cmp = llvm::CmpInst::ICMP_SLE;
-        break;
-      case BinaryOperator::EQ:
-        cmp = llvm::CmpInst::ICMP_EQ;
-        break;
-      case BinaryOperator::NE:
-        cmp = llvm::CmpInst::ICMP_NE;
-        break;
-      default:
-        cmp = llvm::CmpInst::FCMP_FALSE;
-    }
-    if (cmp != llvm::CmpInst::FCMP_FALSE) return context.builder.CreateICmp(cmp, lhs, rhs);
-    llvm::Instruction::BinaryOps binop;
-    switch (op) {
-      case BinaryOperator::AND:
-        binop = llvm::Instruction::And;
-        break;
-      case BinaryOperator::OR:
-        binop = llvm::Instruction::Or;
-        break;
-      case BinaryOperator::XOR:
-        binop = llvm::Instruction::Xor;
-        break;
-      default:
-        throw CodegenException("operator is invalid: boolean " + to_string(op) + " boolean");
-    }
-    return context.builder.CreateBinOp(binop, lhs, rhs);
-  } else if (lhs->getType()->isIntegerTy(32) && rhs->getType()->isIntegerTy(32)) {
-    llvm::CmpInst::Predicate cmp;
-    switch (op) {
-      case BinaryOperator::GT:
-        cmp = llvm::CmpInst::ICMP_SGT;
-        break;
-      case BinaryOperator::GE:
-        cmp = llvm::CmpInst::ICMP_SGE;
-        break;
-      case BinaryOperator::LT:
-        cmp = llvm::CmpInst::ICMP_SLT;
-        break;
-      case BinaryOperator::LE:
-        cmp = llvm::CmpInst::ICMP_SLE;
-        break;
-      case BinaryOperator::EQ:
-        cmp = llvm::CmpInst::ICMP_EQ;
-        break;
-      case BinaryOperator::NE:
-        cmp = llvm::CmpInst::ICMP_NE;
-        break;
-      default:
-        cmp = llvm::CmpInst::FCMP_FALSE;
-    }
-    if (cmp != llvm::CmpInst::FCMP_FALSE) return context.builder.CreateICmp(cmp, lhs, rhs);
-    llvm::Instruction::BinaryOps binop;
-    switch (op) {
-      case BinaryOperator::ADD:
-        binop = llvm::Instruction::Add;
-        break;
-      case BinaryOperator::SUB:
-        binop = llvm::Instruction::Sub;
-        break;
-      case BinaryOperator::MUL:
-        binop = llvm::Instruction::Mul;
-        break;
-      case BinaryOperator::DIV:
-        binop = llvm::Instruction::SDiv;
-        break;
-      case BinaryOperator::MOD:
-        binop = llvm::Instruction::SRem;
-        break;
-      case BinaryOperator::AND:
-        binop = llvm::Instruction::And;
-        break;
-      case BinaryOperator::OR:
-        binop = llvm::Instruction::Or;
-        break;
-      case BinaryOperator::XOR:
-        binop = llvm::Instruction::Xor;
-        break;
-      case BinaryOperator::TRUEDIV:
-        lhs = context.builder.CreateSIToFP(lhs, context.builder.getDoubleTy());
-        rhs = context.builder.CreateSIToFP(rhs, context.builder.getDoubleTy());
-        binop = llvm::Instruction::FDiv;
-        break;
-      default:
-        throw CodegenException("operator is invalid: integer " + to_string(op) + " integer");
-    }
-    return context.builder.CreateBinOp(binop, lhs, rhs);
-  } else if (lhs->getType()->isDoubleTy() || rhs->getType()->isDoubleTy()) {
-    if (lhs->getType()->isIntegerTy(32)) lhs = context.builder.CreateSIToFP(lhs, context.builder.getDoubleTy());
-    if (rhs->getType()->isIntegerTy(32)) rhs = context.builder.CreateSIToFP(rhs, context.builder.getDoubleTy());
-    llvm::CmpInst::Predicate cmp;
-    switch (op) {
-      case BinaryOperator::GT:
-        cmp = llvm::CmpInst::FCMP_OGT;
-        break;
-      case BinaryOperator::GE:
-        cmp = llvm::CmpInst::FCMP_OGE;
-        break;
-      case BinaryOperator::LT:
-        cmp = llvm::CmpInst::FCMP_OLT;
-        break;
-      case BinaryOperator::LE:
-        cmp = llvm::CmpInst::FCMP_OLE;
-        break;
-      case BinaryOperator::EQ:
-        cmp = llvm::CmpInst::FCMP_OEQ;
-        break;
-      case BinaryOperator::NE:
-        cmp = llvm::CmpInst::FCMP_ONE;
-        break;
-      default:
-        cmp = llvm::CmpInst::FCMP_FALSE;
-    }
-    if (cmp != llvm::CmpInst::FCMP_FALSE) return context.builder.CreateFCmp(cmp, lhs, rhs);
-    llvm::Instruction::BinaryOps binop;
-    switch (op) {
-      case BinaryOperator::ADD:
-        binop = llvm::Instruction::FAdd;
-        break;
-      case BinaryOperator::SUB:
-        binop = llvm::Instruction::FSub;
-        break;
-      case BinaryOperator::MUL:
-        binop = llvm::Instruction::FMul;
-        break;
-      case BinaryOperator::TRUEDIV:
-        binop = llvm::Instruction::FDiv;
-        break;
-      default:
-        throw CodegenException("operator is invalid: real " + to_string(op) + " real");
-    }
-    return context.builder.CreateBinOp(binop, lhs, rhs);
-  } else if (lhs->getType()->isIntegerTy(8) && rhs->getType()->isIntegerTy(8)) {
-    llvm::CmpInst::Predicate cmp;
-    switch (op) {
-      case BinaryOperator::GT:
-        cmp = llvm::CmpInst::ICMP_SGT;
-        break;
-      case BinaryOperator::GE:
-        cmp = llvm::CmpInst::ICMP_SGE;
-        break;
-      case BinaryOperator::LT:
-        cmp = llvm::CmpInst::ICMP_SLT;
-        break;
-      case BinaryOperator::LE:
-        cmp = llvm::CmpInst::ICMP_SLE;
-        break;
-      case BinaryOperator::EQ:
-        cmp = llvm::CmpInst::ICMP_EQ;
-        break;
-      case BinaryOperator::NE:
-        cmp = llvm::CmpInst::ICMP_NE;
-        break;
-      default:
-        throw CodegenException("operator is invalid: char " + to_string(op) + " char");
-    }
-    return context.builder.CreateICmp(cmp, lhs, rhs);
-  } else {
-    throw CodegenException("operator is invalid: " + to_string(op) + " between different types");
-  }
-}
-
-llvm::Value *FuncExprNode::codegen(CodegenContext &context) { return func_call->codegen(context); }
-}  // namespace spc
+#include <llvm/IR/Constants.h>
+#include <llvm/IR/DerivedTypes.h>
+#include <llvm/IR/Type.h>
+// used by routine nodes
+#include <llvm/IR/BasicBlock.h>
+#include <llvm/IR/Function.h>
+#include <llvm/IR/Verifier.h>
+
+#include <llvm/Support/Casting.h>
+// used by decl nodes
+#include <fmt/core.h>
+
+#include "context.hpp"
+#include "symbol.hpp"
+
+namespace spc {
+/* -------- syscall nodes -------- */
+llvm::Value *SysCallNode::codegen(CodegenContext &context) {
+  switch (routine->routine) {
+    case SysRoutine::WRITELN:
+    case SysRoutine::WRITE: {
+      auto char_ptr = context.builder.getInt8Ty()->getPointerTo();
+      auto printf_type = llvm::FunctionType::get(context.builder.getInt32Ty(), char_ptr, true);
+      auto printf_func = context.module->getOrInsertFunction("printf", printf_type);
+      for (auto &arg : args->children()) {
+        auto value = arg->codegen(context);
+        std::vector<llvm::Value *> args;
+        if (value->getType()->isIntegerTy(8)) {
+          args.push_back(context.builder.CreateGlobalStringPtr("%c"));
+          args.push_back(value);
+        } else if (value->getType()->isIntegerTy()) {
+          args.push_back(context.builder.CreateGlobalStringPtr("%d"));
+          args.push_back(value);
+        } else if (value->getType()->isDoubleTy()) {
+          args.push_back(context.builder.CreateGlobalStringPtr("%f"));
+          args.push_back(value);
+        }
+        // Pascal pointers are not supported, so this is an LLVM global string pointer.
+        else if (value->getType()->isPointerTy()) {
+          args.push_back(value);
+        } else {
+          if (routine->routine == SysRoutine::WRITE)
+            throw CodegenException("incompatible type in write(): expected char, integer, real");
+          else
+            throw CodegenException("incompatible type in writeln(): expected char, integer, real");
+        }
+        context.builder.CreateCall(printf_func, args);
+      }
+      if (routine->routine == SysRoutine::WRITELN) {
+        context.builder.CreateCall(printf_func, context.builder.CreateGlobalStringPtr("\n"));
+      }
+      return nullptr;
+    }
+
+    case SysRoutine::READ:
+    case SysRoutine::READLN: {
+      auto char_ptr = context.builder.getInt8Ty()->getPointerTo();
+      auto scanf_type = llvm::FunctionType::get(context.builder.getInt32Ty(), char_ptr, true);
+      auto scanf_func = context.module->getOrInsertFunction("scanf", scanf_type);
+      for (auto &arg : args->children()) {
+        std::vector<llvm::Value *> args;
+        /*添加空指针判断*/
+        auto ptr = cast_node<IdentifierNode>(arg)->get_ptr(context);
+        if (ptr == nullptr) throw CodegenException("identifier not found: " + cast_node<IdentifierNode>(arg)->name);
+        if (ptr->getType()->getPointerElementType()->isIntegerTy(8)) {
+          args.push_back(context.builder.CreateGlobalStringPtr("%c"));
+          args.push_back(ptr);
+        } else if (ptr->getType()->getPointerElementType()->isIntegerTy()) {
+          args.push_back(context.builder.CreateGlobalStringPtr("%d"));
+          args.push_back(ptr);
+        } else if (ptr->getType()->getPointerElementType()->isDoubleTy()) {
+          args.push_back(context.builder.CreateGlobalStringPtr("%f"));
+          args.push_back(ptr);
+        } else {
+          if (routine->routine == SysRoutine::READ)
+            throw CodegenException("incompatible type in read(): expected char, integer, real");
+          else
+            throw CodegenException("incompatible type in readln(): expected char, integer, real");
+        }
+        context.builder.CreateCall(scanf_func, args);
+      }
+      if (routine->routine == SysRoutine::READLN) {
+        context.builder.CreateCall(scanf_func, context.builder.CreateGlobalStringPtr("%*[^\n]"));
+        auto getchar_type = llvm::FunctionType::get(context.builder.getInt32Ty(), false);
+        auto getchar_func = context.module->getOrInsertFunction("getchar", getchar_type);
+        context.builder.CreateCall(getchar_func);
+      }
+      return nullptr;
+    }
+
+    case SysRoutine::SQRT: {
+      if (args->children().size() != 1) throw CodegenException("no matching function for call to 'sqrt'");
+      auto sqrt_type = llvm::FunctionType::get(context.builder.getDoubleTy(), context.builder.getDoubleTy(), false);
+      auto sqrt_func = context.module->getOrInsertFunction("sqrt", sqrt_type);
+      auto arg = *args->children().begin();
+      auto value = arg->codegen(context);
+      if (!(value->getType()->isIntegerTy(32) || value->getType()->isDoubleTy())) {
+        throw CodegenException("incompatible type in sqrt(): expected integer, real");
+      }
+      std::vector<llvm::Value *> args;
+      if (value->getType()->isIntegerTy(32)) value = context.builder.CreateUIToFP(value, context.builder.getDoubleTy());
+      args.push_back(value);
+      return context.builder.CreateCall(sqrt_func, args);
+    }
+    case SysRoutine::ABS: {
+      if (args->children().size() != 1) throw CodegenException("no matching function for call to 'abs'");
+      auto fabs_type = llvm::FunctionType::get(context.builder.getDoubleTy(), context.builder.getDoubleTy(), false);
+      auto fabs_func = context.module->getOrInsertFunction("fabs", fabs_type);
+      auto arg = *args->children().begin();
+      auto value = arg->codegen(context);
+      if (!(value->getType()->isIntegerTy(32) || value->getType()->isDoubleTy()))
+        throw CodegenException("incompatible type in abs(): expected integer, real");
+      std::vector<llvm::Value *> args;
+      if (value->getType()->isIntegerTy(32)) value = context.builder.CreateUIToFP(value, context.builder.getDoubleTy());
+      args.push_back(value);
+      return context.builder.CreateCall(fabs_func, args);
+    }
+    case SysRoutine::ORD: {
+      if (args->children().size() != 1) throw CodegenException("no matching function for call to 'ord'");
+      auto arg = *args->children().begin();
+      auto value = arg->codegen(context);
+      if (!value->getType()->isIntegerTy(8)) throw CodegenException("incompatible type in ord(): expected char");
+      return context.builder.CreateZExt(value, context.builder.getInt32Ty());
+    }
+    case SysRoutine::PRED: {
+      //只支持字符和整数
+      if (args->children().size() != 1) throw CodegenException("no matching function for call to 'pred'");
+      auto arg = *args->children().begin();
+      auto value = arg->codegen(context);
+      if (!(value->getType()->isIntegerTy(8) || value->getType()->isIntegerTy(32)))
+        throw CodegenException("incompatible type in pred(): expected char, int");
+      if (value->getType()->isIntegerTy(32))
+        return context.builder.CreateSub(value, context.builder.getInt32(1));
+      else
+        return context.builder.CreateSub(value, context.builder.getInt8(1));
+    }
+    case SysRoutine::SUCC: {
+      //只支持字符和整数
+      if (args->children().size() != 1) throw CodegenException("no matching function for call to 'succ'");
+      auto arg = *args->children().begin();
+      auto value = arg->codegen(context);
+      if (!(value->getType()->isIntegerTy(8) || value->getType()->isIntegerTy(32)))
+        throw CodegenException("incompatible type in succ(): expected char, int");
+      if (value->getType()->isIntegerTy(32))
+        return context.builder.CreateAdd(value, context.builder.getInt32(1));
+      else
+        return context.builder.CreateAdd(value, context.builder.getInt8(1));
+    }
+    case SysRoutine::CHR: {
+      if (args->children().size() != 1) throw CodegenException("no matching function for call to 'chr'");
+      auto arg = *args->children().begin();
+      auto value = arg->codegen(context);
+      if (!value->getType()->isIntegerTy(32)) throw CodegenException("incompatible type in chr(): expected int");
+      return context.builder.CreateTrunc(value, context.builder.getInt8Ty());
+    }
+    default:
+      throw CodegenException("unsupported built-in routine: " + to_string(routine->routine));
+  }
+  return nullptr;
+}
+
+/* -------- type nodes -------- */
+static llvm::Type *llvm_type(Type type, CodegenContext &context) {
+  switch (type) {
+    case Type::BOOLEN:
+      return context.builder.getInt1Ty();
+    case Type::INTEGER:
+      return context.builder.getInt32Ty();
+    case Type::REAL:
+      return context.builder.getDoubleTy();
+    case Type::CHAR:
+      return context.builder.getInt8Ty();
+    default:
+      return nullptr;
+  }
+}
+
+llvm::Type *ConstValueNode::get_llvm_type(CodegenContext &context) const { return this->type->get_llvm_type(context); }
+
+llvm::Type *TypeNode::get_llvm_type(CodegenContext &context) const {
+  if (auto *simple_type = dynamic_cast<const SimpleTypeNode *>(this)) {
+    return llvm_type(simple_type->type, context);
+  }
+
+  throw CodegenException("unsupported type: " + type2string(type));
+  return nullptr;  // 这里永远不会运行
+}
+
+/* -------- routine nodes -------- */
+llvm::Value *ProgramNode::codegen(CodegenContext &context) {
+  context.is_subroutine = false;
+  head_list->const_list->codegen(context);
+  head_list->type_list->codegen(context);
+  head_list->var_list->codegen(context);
+
+  /*
+  context.is_subroutine = true;
+  head_list->subroutine_list->codegen(context);
+  */
+  context.is_subroutine = false;
+
+  auto *func_type = llvm::FunctionType::get(context.builder.getInt32Ty(), false);
+  auto *main_func = llvm::Function::Create(func_type, llvm::Function::ExternalLinkage, "main", context.module.get());
+  auto *block = llvm::BasicBlock::Create(context.module->getContext(), "entry", main_func);
+  context.builder.SetInsertPoint(block);
+  for (auto &stmt : children()) stmt->codegen(context);
+  context.builder.CreateRet(context.builder.getInt32(0));
+
+  llvm::verifyFunction(*main_func);
+  if (context.fpm) {
+    context.fpm->run(*main_func);
+  }
+  if (context.mpm) {
+    context.mpm->run(*context.module);
+  }
+  return nullptr;
+}
+
+llvm::Value *HeadListNode::codegen(CodegenContext &context) {
+  const_list->codegen(context);
+  type_list->codegen(context);
+  var_list->codegen(context);
+  // subroutine_list->codegen(context);
+  return nullptr;
+}
+
+/* -------- identifier nodes -------- */
+llvm::Value *IdentifierNode::get_ptr(CodegenContext &context) {
+  auto value = context.symbolTable.getLocalSymbol(name);
+  if (value == nullptr) value = context.symbolTable.getGlobalSymbol(name);
+  if (value == nullptr) throw CodegenException("identifier not found: " + name);
+  return value->get_llvmptr();
+}
+
+llvm::Value *IdentifierNode::codegen(CodegenContext &context) { return context.builder.CreateLoad(get_ptr(context)); }
+
+/* -------- stmt nodes -------- */
+llvm::Value *AssignStmtNode::codegen(CodegenContext &context) {
+  auto assignee = cast_node<LeftValueExprNode>(this->lhs);
+  auto *lhs = assignee->get_ptr(context);
+  auto *rhs = this->rhs->codegen(context);
+  auto *lhs_type = lhs->getType()->getPointerElementType();
+  auto *rhs_type = rhs->getType();
+  if (lhs_type->isDoubleTy() && rhs_type->isIntegerTy(32)) {
+    rhs = context.builder.CreateSIToFP(rhs, context.builder.getDoubleTy());
+  } else if (!((lhs_type->isIntegerTy(1) && rhs_type->isIntegerTy(1)) ||
+               (lhs_type->isIntegerTy(8) && rhs_type->isIntegerTy(8)) ||
+               (lhs_type->isIntegerTy(32) && rhs_type->isIntegerTy(32)) ||
+               (lhs_type->isDoubleTy() && rhs_type->isDoubleTy()))) {
+    throw CodegenException("incompatible type in assignments: " + assignee->name);
+  }
+  context.builder.CreateStore(rhs, lhs);
+  return nullptr;
+}
+
+llvm::Value *ProcStmtNode::codegen(CodegenContext &context) {
+  proc_call->codegen(context);
+  return nullptr;
+}
+
+/* -------- const value nodes -------- */
+llvm::Value *StringNode::codegen(CodegenContext &context) { return context.builder.CreateGlobalStringPtr(val); }
+llvm::Value *BoolenNode::codegen(CodegenContext &context) {
+  return val == true ? context.builder.getTrue() : context.builder.getFalse();
+}
+llvm::Value *RealNode::codegen(CodegenContext &context) {
+  auto *type = context.builder.getDoubleTy();
+  return llvm::ConstantFP::get(type, val);
+}
+llvm::Value *IntegerNode::codegen(CodegenContext &context) {
+  auto *type = context.builder.getInt32Ty();
+  return llvm::ConstantInt::getSigned(type, val);
+}
+llvm::Value *CharNode::codegen(CodegenContext &context) { return context.builder.getInt8(static_cast<uint8_t>(val)); }
+
+/* -------- decl nodes -------- */
+llvm::Value *ConstListNode::codegen(CodegenContext &context) {
+  for (auto &child : children()) child->codegen(context);
+  return nullptr;
+}
+llvm::Value *ConstDeclNode::codegen(CodegenContext &context) {
+  if (context.is_subroutine) {
+    bool success = context.symbolTable.addLocalSymbol(name->name, value->type, true);
+    if (!success) throw CodegenException("duplicate identifier in const section: " + name->name);
+    auto local = context.symbolTable.getLocalSymbol(name->name);
+    context.builder.CreateStore(value->codegen(context), local->get_llvmptr());
+    return local->get_llvmptr();
+  } else {
+    if (is_a_ptr_of<StringNode>(value))  //符号表字符串的支持还有问题，先在这打个洞吧...
+      return value->codegen(context);
+    auto *constant = llvm::cast<llvm::Constant>(value->codegen(context));  //获得初值
+    bool success = context.symbolTable.addGlobalSymbol(name->name, value->type, constant, true);
+    return context.symbolTable.getGlobalSymbol(name->name)->get_llvmptr();
+  }
+}
+
+llvm::Value *VarListNode::codegen(CodegenContext &context) {
+  for (auto &child : children()) child->codegen(context);
+  return nullptr;
+}
+
+llvm::Value *VarDeclNode::codegen(CodegenContext &context) {
+  if (context.is_subroutine)  //如果是子过程 分配临时变量
+  {
+    bool success = context.symbolTable.addLocalSymbol(name->name, type);
+    if (!success) throw CodegenException("duplicate identifier in var section: " + name->name);
+    auto local = context.symbolTable.getLocalSymbol(name->name);
+    return local->get_llvmptr();
+  } else {
+    bool success = context.symbolTable.addGlobalSymbol(name->name, type, nullptr);
+    if (!success) throw CodegenException("duplicate global identifier in var sectrion: " + name->name);
+    auto ptr = context.symbolTable.getGlobalSymbol(name->name)->get_llvmptr();
+    return ptr;
+  }
+}
+
+llvm::Value *TypeListNode::codegen(CodegenContext &context) {
+  for (auto &child : children()) child->codegen(context);
+  return nullptr;
+}
+
+llvm::Value *TypeDefNode::codegen(CodegenContext &context) {
+  if (context.is_subroutine) {
+    bool success = context.symbolTable.addLocalAlias(name->name, type);
+    if (!success) throw CodegenException(fmt::format("duplicate local type alias: \"{}\"", name->name));
+  } else {
+    bool success = context.symbolTable.addGlobalAlias(name->name, type);
+    if (!success) throw CodegenException(fmt::format("duplicate global type alias: \"{}\"", name->name));
+  }
+  return nullptr;
+}
+
+/* -------- expr nodes -------- */
+llvm::Value *BinopExprNode::codegen(CodegenContext &context) {
+  auto *lhs = this->lhs->codegen(context);
+  auto *rhs = this->rhs->codegen(context);
+  if (lhs->getType()->isIntegerTy(1) && rhs->getType()->isIntegerTy(1)) {
+    llvm::CmpInst::Predicate cmp;
+    switch (op) {
+      case BinaryOperator::GT:
+        cmp = llvm::CmpInst::ICMP_SGT;
+        break;
+      case BinaryOperator::GE:
+        cmp = llvm::CmpInst::ICMP_SGE;
+        break;
+      case BinaryOperator::LT:
+        cmp = llvm::CmpInst::ICMP_SLT;
+        break;
+      case BinaryOperator::LE:
+        cmp = llvm::CmpInst::ICMP_SLE;
+        break;
+      case BinaryOperator::EQ:
+        cmp = llvm::CmpInst::ICMP_EQ;
+        break;
+      case BinaryOperator::NE:
+        cmp = llvm::CmpInst::ICMP_NE;
+        break;
+      default:
+        cmp = llvm::CmpInst::FCMP_FALSE;
+    }
+    if (cmp != llvm::CmpInst::FCMP_FALSE) return context.builder.CreateICmp(cmp, lhs, rhs);
+    llvm::Instruction::BinaryOps binop;
+    switch (op) {
+      case BinaryOperator::AND:
+        binop = llvm::Instruction::And;
+        break;
+      case BinaryOperator::OR:
+        binop = llvm::Instruction::Or;
+        break;
+      case BinaryOperator::XOR:
+        binop = llvm::Instruction::Xor;
+        break;
+      default:
+        throw CodegenException("operator is invalid: boolean " + to_string(op) + " boolean");
+    }
+    return context.builder.CreateBinOp(binop, lhs, rhs);
+  } else if (lhs->getType()->isIntegerTy(32) && rhs->getType()->isIntegerTy(32)) {
+    llvm::CmpInst::Predicate cmp;
+    switch (op) {
+      case BinaryOperator::GT:
+        cmp = llvm::CmpInst::ICMP_SGT;
+        break;
+      case BinaryOperator::GE:
+        cmp = llvm::CmpInst::ICMP_SGE;
+        break;
+      case BinaryOperator::LT:
+        cmp = llvm::CmpInst::ICMP_SLT;
+        break;
+      case BinaryOperator::LE:
+        cmp = llvm::CmpInst::ICMP_SLE;
+        break;
+      case BinaryOperator::EQ:
+        cmp = llvm::CmpInst::ICMP_EQ;
+        break;
+      case BinaryOperator::NE:
+        cmp = llvm::CmpInst::ICMP_NE;
+        break;
+      default:
+        cmp = llvm::CmpInst::FCMP_FALSE;
+    }
+    if (cmp != llvm::CmpInst::FCMP_FALSE) return context.builder.CreateICmp(cmp, lhs, rhs);
+    llvm::Instruction::BinaryOps binop;
+    switch (op) {
+      case BinaryOperator::ADD:
+        binop = llvm::Instruction::Add;
+        break;
+      case BinaryOperator::SUB:
+        binop = llvm::Instruction::Sub;
+        break;
+      case BinaryOperator::MUL:
+        binop = llvm::Instruction::Mul;
+        break;
+      case BinaryOperator::DIV:
+        binop = llvm::Instruction::SDiv;
+        break;
+      case BinaryOperator::MOD:
+        binop = llvm::Instruction::SRem;
+        break;
+      case BinaryOperator::AND:
+        binop = llvm::Instruction::And;
+        break;
+      case BinaryOperator::OR:
+        binop = llvm::Instruction::Or;
+        break;
+      case BinaryOperator::XOR:
+        binop = llvm::Instruction::Xor;
+        break;
+      case BinaryOperator::TRUEDIV:
+        lhs = context.builder.CreateSIToFP(lhs, context.builder.getDoubleTy());
+        rhs = context.builder.CreateSIToFP(rhs, context.builder.getDoubleTy());
+        binop = llvm::Instruction::FDiv;
+        break;
+      default:
+        throw CodegenException("operator is invalid: integer " + to_string(op) + " integer");
+    }
+    return context.builder.CreateBinOp(binop, lhs, rhs);
+  } else if (lhs->getType()->isDoubleTy() || rhs->getType()->isDoubleTy()) {
+    if (lhs->getType()->isIntegerTy(32)) lhs = context.builder.CreateSIToFP(lhs, context.builder.getDoubleTy());
+    if (rhs->getType()->isIntegerTy(32)) rhs = context.builder.CreateSIToFP(rhs, context.builder.getDoubleTy());
+    llvm::CmpInst::Predicate cmp;
+    switch (op) {
+      case BinaryOperator::GT:
+        cmp = llvm::CmpInst::FCMP_OGT;
+        break;
+      case BinaryOperator::GE:
+        cmp = llvm::CmpInst::FCMP_OGE;
+        break;
+      case BinaryOperator::LT:
+        cmp = llvm::CmpInst::FCMP_OLT;
+        break;
+      case BinaryOperator::LE:
+        cmp = llvm::CmpInst::FCMP_OLE;
+        break;
+      case BinaryOperator::EQ:
+        cmp = llvm::CmpInst::FCMP_OEQ;
+        break;
+      case BinaryOperator::NE:
+        cmp = llvm::CmpInst::FCMP_ONE;
+        break;
+      default:
+        cmp = llvm::CmpInst::FCMP_FALSE;
+    }
+    if (cmp != llvm::CmpInst::FCMP_FALSE) return context.builder.CreateFCmp(cmp, lhs, rhs);
+    llvm::Instruction::BinaryOps binop;
+    switch (op) {
+      case BinaryOperator::ADD:
+        binop = llvm::Instruction::FAdd;
+        break;
+      case BinaryOperator::SUB:
+        binop = llvm::Instruction::FSub;
+        break;
+      case BinaryOperator::MUL:
+        binop = llvm::Instruction::FMul;
+        break;
+      case BinaryOperator::TRUEDIV:
+        binop = llvm::Instruction::FDiv;
+        break;
+      default:
+        throw CodegenException("operator is invalid: real " + to_string(op) + " real");
+    }
+    return context.builder.CreateBinOp(binop, lhs, rhs);
+  } else if (lhs->getType()->isIntegerTy(8) && rhs->getType()->isIntegerTy(8)) {
+    llvm::CmpInst::Predicate cmp;
+    switch (op) {
+      case BinaryOperator::GT:
+        cmp = llvm::CmpInst::ICMP_SGT;
+        break;
+      case BinaryOperator::GE:
+        cmp = llvm::CmpInst::ICMP_SGE;
+        break;
+      case BinaryOperator::LT:
+        cmp = llvm::CmpInst::ICMP_SLT;
+        break;
+      case BinaryOperator::LE:
+        cmp = llvm::CmpInst::ICMP_SLE;
+        break;
+      case BinaryOperator::EQ:
+        cmp = llvm::CmpInst::ICMP_EQ;
+        break;
+      case BinaryOperator::NE:
+        cmp = llvm::CmpInst::ICMP_NE;
+        break;
+      default:
+        throw CodegenException("operator is invalid: char " + to_string(op) + " char");
+    }
+    return context.builder.CreateICmp(cmp, lhs, rhs);
+  } else {
+    throw CodegenException("operator is invalid: " + to_string(op) + " between different types");
+  }
+}
+
+llvm::Value *FuncExprNode::codegen(CodegenContext &context) { return func_call->codegen(context); }
+}  // namespace spc