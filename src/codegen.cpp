<<<<<<< HEAD
#include <llvm/IR/Constants.h>
#include <llvm/IR/DerivedTypes.h>
#include <llvm/IR/Type.h>
// used by routine nodes
#include <llvm/IR/BasicBlock.h>
#include <llvm/IR/Function.h>
#include <llvm/IR/Verifier.h>

#include <llvm/Support/Casting.h>
#include "context.hpp"
#include "symbol.hpp"

namespace spc {
/* -------- syscall nodes -------- */
llvm::Value *SysCallNode::codegen(CodegenContext &context) {
  if (routine->routine == SysRoutine::WRITELN || routine->routine == SysRoutine::WRITE) {
    auto char_ptr = context.builder.getInt8Ty()->getPointerTo();
    auto printf_type = llvm::FunctionType::get(context.builder.getInt32Ty(), char_ptr, true);
    auto printf_func = context.module->getOrInsertFunction("printf", printf_type);
    for (auto &arg : args->children()) {
      auto value = arg->codegen(context);
      std::vector<llvm::Value *> args;
      if (value->getType()->isIntegerTy(8)) {
        args.push_back(context.builder.CreateGlobalStringPtr("%c"));
        args.push_back(value);
      } else if (value->getType()->isIntegerTy()) {
        args.push_back(context.builder.CreateGlobalStringPtr("%d"));
        args.push_back(value);
      } else if (value->getType()->isDoubleTy()) {
        args.push_back(context.builder.CreateGlobalStringPtr("%f"));
        args.push_back(value);
      }
      // Pascal pointers are not supported, so this is an LLVM global string pointer.
      else if (value->getType()->isPointerTy()) {
        args.push_back(value);
      } else {
        throw CodegenException("incompatible type in write(): expected char, integer, real");
      }
      context.builder.CreateCall(printf_func, args);
    }
    if (routine->routine == SysRoutine::WRITELN) {
      context.builder.CreateCall(printf_func, context.builder.CreateGlobalStringPtr("\n"));
    }
    return nullptr;
  } else {
    throw CodegenException("unsupported built-in routine: " + to_string(routine->routine));
  }
}

/* -------- type nodes -------- */
static llvm::Type *llvm_type(Type type, CodegenContext &context) {
  switch (type) {
    default:
      return nullptr;
  }
}

llvm::Type *TypeNode::get_llvm_type(CodegenContext &context) const {
  if (auto *simple_type = dynamic_cast<const SimpleTypeNode *>(this)) {
    return llvm_type(simple_type->type, context);
  }

  throw CodegenException("unsupported type: " + type2string(type));
  return nullptr;  // 这里永远不会运行
}

/* -------- routine nodes -------- */
llvm::Value *ProgramNode::codegen(CodegenContext &context) {
  /*
  context.is_subroutine = false;
  head_list->const_list->codegen(context);
  head_list->type_list->codegen(context);
  head_list->var_list->codegen(context);

  context.is_subroutine = true;
  head_list->subroutine_list->codegen(context);
  */
  context.is_subroutine = false;

  auto *func_type = llvm::FunctionType::get(context.builder.getInt32Ty(), false);
  auto *main_func = llvm::Function::Create(func_type, llvm::Function::ExternalLinkage, "main", context.module.get());
  auto *block = llvm::BasicBlock::Create(context.module->getContext(), "entry", main_func);
  context.builder.SetInsertPoint(block);
  for (auto &stmt : children()) stmt->codegen(context);
  context.builder.CreateRet(context.builder.getInt32(0));

  llvm::verifyFunction(*main_func);
  if (context.fpm) {
    context.fpm->run(*main_func);
  }
  if (context.mpm) {
    context.mpm->run(*context.module);
  }
  return nullptr;
}

/* -------- identifier nodes -------- */
llvm::Value *IdentifierNode::get_ptr(CodegenContext &context) {
  auto value = context.symbolTable.getLocalSymbol(name);
  if (value == nullptr) value = context.symbolTable.getGlobalSymbol(name);
  if (value == nullptr) throw CodegenException("identifier not found: " + name);
  return value->get_llvmptr();
}

llvm::Value *IdentifierNode::codegen(CodegenContext &context) { return context.builder.CreateLoad(get_ptr(context)); }

/* -------- stmt nodes -------- */
llvm::Value *ProcStmtNode::codegen(CodegenContext &context) {
  proc_call->codegen(context);
  return nullptr;
}

/* -------- const value nodes -------- */
llvm::Value *StringNode::codegen(CodegenContext &context) { return context.builder.CreateGlobalStringPtr(val); }
llvm::Value *BoolenNode::codegen(CodegenContext &context) { return context.builder.CreateGlobalStringPtr(val); }
llvm::Value *RealNode::codegen(CodegenContext &context) { return context.builder.CreateGlobalStringPtr(val); }
llvm::Value *IntegerNode::codegen(CodegenContext &context) { return context.builder.CreateGlobalStringPtr(val); }
llvm::Value *CharNode::codegen(CodegenContext &context) { return context.builder.CreateGlobalStringPtr(val); }
}  // namespace spc
=======
#include <llvm/IR/Constants.h>
#include <llvm/IR/DerivedTypes.h>
#include <llvm/IR/Type.h>
// used by routine nodes
#include <llvm/IR/BasicBlock.h>
#include <llvm/IR/Function.h>
#include <llvm/IR/Verifier.h>

#include <llvm/Support/Casting.h>
// used by decl nodes
#include <fmt/core.h>

#include "context.hpp"
#include "symbol.hpp"

namespace spc {
/* -------- syscall nodes -------- */
llvm::Value *SysCallNode::codegen(CodegenContext &context) {
  if (routine->routine == SysRoutine::WRITELN || routine->routine == SysRoutine::WRITE) {
    auto char_ptr = context.builder.getInt8Ty()->getPointerTo();
    auto printf_type = llvm::FunctionType::get(context.builder.getInt32Ty(), char_ptr, true);
    auto printf_func = context.module->getOrInsertFunction("printf", printf_type);
    for (auto &arg : args->children()) {
      auto value = arg->codegen(context);
      std::vector<llvm::Value *> args;
      if (value->getType()->isIntegerTy(8)) {
        args.push_back(context.builder.CreateGlobalStringPtr("%c"));
        args.push_back(value);
      } else if (value->getType()->isIntegerTy()) {
        args.push_back(context.builder.CreateGlobalStringPtr("%d"));
        args.push_back(value);
      } else if (value->getType()->isDoubleTy()) {
        args.push_back(context.builder.CreateGlobalStringPtr("%f"));
        args.push_back(value);
      }
      // Pascal pointers are not supported, so this is an LLVM global string pointer.
      else if (value->getType()->isPointerTy()) {
        args.push_back(value);
      } else {
        throw CodegenException("incompatible type in write(): expected char, integer, real");
      }
      context.builder.CreateCall(printf_func, args);
    }
    if (routine->routine == SysRoutine::WRITELN) {
      context.builder.CreateCall(printf_func, context.builder.CreateGlobalStringPtr("\n"));
    }
    return nullptr;
  } else {
    throw CodegenException("unsupported built-in routine: " + to_string(routine->routine));
  }
}

/* -------- type nodes -------- */
static llvm::Type *llvm_type(Type type, CodegenContext &context) {
  switch (type) {
    default:
      return nullptr;
  }
}

llvm::Type *TypeNode::get_llvm_type(CodegenContext &context) const {
  if (auto *simple_type = dynamic_cast<const SimpleTypeNode *>(this)) {
    return llvm_type(simple_type->type, context);
  }

  throw CodegenException("unsupported type: " + type2string(type));
  return nullptr;  // 这里永远不会运行
}

/* -------- routine nodes -------- */
llvm::Value *ProgramNode::codegen(CodegenContext &context) {
  /*
  context.is_subroutine = false;
  head_list->const_list->codegen(context);
  head_list->type_list->codegen(context);
  head_list->var_list->codegen(context);

  context.is_subroutine = true;
  head_list->subroutine_list->codegen(context);
  */
  context.is_subroutine = false;

  auto *func_type = llvm::FunctionType::get(context.builder.getInt32Ty(), false);
  auto *main_func = llvm::Function::Create(func_type, llvm::Function::ExternalLinkage, "main", context.module.get());
  auto *block = llvm::BasicBlock::Create(context.module->getContext(), "entry", main_func);
  context.builder.SetInsertPoint(block);
  for (auto &stmt : children()) stmt->codegen(context);
  context.builder.CreateRet(context.builder.getInt32(0));

  llvm::verifyFunction(*main_func);
  if (context.fpm) {
    context.fpm->run(*main_func);
  }
  if (context.mpm) {
    context.mpm->run(*context.module);
  }
  return nullptr;
}

/* -------- identifier nodes -------- */
llvm::Value *IdentifierNode::get_ptr(CodegenContext &context) {
  auto value = context.symbolTable.getLocalSymbol(name);
  if (value == nullptr) value = context.symbolTable.getGlobalSymbol(name);
  if (value == nullptr) throw CodegenException("identifier not found: " + name);
  return value->get_llvmptr();
}

llvm::Value *IdentifierNode::codegen(CodegenContext &context) { return context.builder.CreateLoad(get_ptr(context)); }

/* -------- stmt nodes -------- */
llvm::Value *ProcStmtNode::codegen(CodegenContext &context) {
  proc_call->codegen(context);
  return nullptr;
}

/* -------- const value nodes -------- */
llvm::Value *StringNode::codegen(CodegenContext &context) { return context.builder.CreateGlobalStringPtr(val); }

/* -------- decl nodes -------- */
llvm::Value *ConstListNode::codegen(CodegenContext &context) {
  for (auto &child : children()) child->codegen(context);
  return nullptr;
}
/**
 * @brief 分配在内存中常量
 *
 * @param context
 * @return llvm::Value*
 */
llvm::Value *ConstDeclNode::codegen(CodegenContext &context) {
  if (context.is_subroutine) {
    //
    bool success = context.symbolTable.addLocalSymbol(name->name, value->type, true);
    // auto *local = context.builder.CreateAlloca(value->get_llvm_type(context));
    // auto success = context.set_local(name->name, local);
    if (!success) throw CodegenException("duplicate identifier in const section: " + name->name);
    auto local = context.symbolTable.getLocalSymbol(name->name);
    context.builder.CreateStore(value->codegen(context), local->get_llvmptr());
    return local->get_llvmptr();
  } else {
    if (is_a_ptr_of<StringNode>(value))  //符号表字符串的支持还有问题，先在这打个洞吧...
      return value->codegen(context);
    auto *constant = llvm::cast<llvm::Constant>(value->codegen(context));  //获得初值
    bool success = context.symbolTable.addGlobalSymbol(name->name, value->type, constant, true);
    return context.symbolTable.getGlobalSymbol(name->name)->get_llvmptr();
  }
}

llvm::Value *VarListNode::codegen(CodegenContext &context) {
  for (auto &child : children()) child->codegen(context);
  return nullptr;
}

llvm::Value *VarDeclNode::codegen(CodegenContext &context) {
  if (context.is_subroutine)  //如果是子过程 分配临时变量
  {
    bool success = context.symbolTable.addLocalSymbol(name->name, type);
    if (!success) throw CodegenException("duplicate identifier in var section: " + name->name);
    auto local = context.symbolTable.getLocalSymbol(name->name);
    return local->get_llvmptr();
  } else {
    bool success = context.symbolTable.addGlobalSymbol(name->name, type, nullptr);
    if (!success) throw CodegenException("duplicate global identifier in var sectrion: " + name->name);
    auto ptr = context.symbolTable.getGlobalSymbol(name->name)->get_llvmptr();
    return ptr;
  }
}

llvm::Value *TypeListNode::codegen(CodegenContext &context) {
  for (auto &child : children()) child->codegen(context);
  return nullptr;
}

llvm::Value *TypeDefNode::codegen(CodegenContext &context) {
  if (context.is_subroutine) {
    bool success = context.symbolTable.addLocalAlias(name->name, type);
    if (!success) throw CodegenException(fmt::format("duplicate local type alias: \"{}\"", name->name));
  } else {
    bool success = context.symbolTable.addGlobalAlias(name->name, type);
    if (!success) throw CodegenException(fmt::format("duplicate global type alias: \"{}\"", name->name));
  }
  return nullptr;
}
}  // namespace spc
>>>>>>> 444c9d62
<|MERGE_RESOLUTION|>--- conflicted
+++ resolved
@@ -1,306 +1,188 @@
-<<<<<<< HEAD
-#include <llvm/IR/Constants.h>
-#include <llvm/IR/DerivedTypes.h>
-#include <llvm/IR/Type.h>
-// used by routine nodes
-#include <llvm/IR/BasicBlock.h>
-#include <llvm/IR/Function.h>
-#include <llvm/IR/Verifier.h>
-
-#include <llvm/Support/Casting.h>
-#include "context.hpp"
-#include "symbol.hpp"
-
-namespace spc {
-/* -------- syscall nodes -------- */
-llvm::Value *SysCallNode::codegen(CodegenContext &context) {
-  if (routine->routine == SysRoutine::WRITELN || routine->routine == SysRoutine::WRITE) {
-    auto char_ptr = context.builder.getInt8Ty()->getPointerTo();
-    auto printf_type = llvm::FunctionType::get(context.builder.getInt32Ty(), char_ptr, true);
-    auto printf_func = context.module->getOrInsertFunction("printf", printf_type);
-    for (auto &arg : args->children()) {
-      auto value = arg->codegen(context);
-      std::vector<llvm::Value *> args;
-      if (value->getType()->isIntegerTy(8)) {
-        args.push_back(context.builder.CreateGlobalStringPtr("%c"));
-        args.push_back(value);
-      } else if (value->getType()->isIntegerTy()) {
-        args.push_back(context.builder.CreateGlobalStringPtr("%d"));
-        args.push_back(value);
-      } else if (value->getType()->isDoubleTy()) {
-        args.push_back(context.builder.CreateGlobalStringPtr("%f"));
-        args.push_back(value);
-      }
-      // Pascal pointers are not supported, so this is an LLVM global string pointer.
-      else if (value->getType()->isPointerTy()) {
-        args.push_back(value);
-      } else {
-        throw CodegenException("incompatible type in write(): expected char, integer, real");
-      }
-      context.builder.CreateCall(printf_func, args);
-    }
-    if (routine->routine == SysRoutine::WRITELN) {
-      context.builder.CreateCall(printf_func, context.builder.CreateGlobalStringPtr("\n"));
-    }
-    return nullptr;
-  } else {
-    throw CodegenException("unsupported built-in routine: " + to_string(routine->routine));
-  }
-}
-
-/* -------- type nodes -------- */
-static llvm::Type *llvm_type(Type type, CodegenContext &context) {
-  switch (type) {
-    default:
-      return nullptr;
-  }
-}
-
-llvm::Type *TypeNode::get_llvm_type(CodegenContext &context) const {
-  if (auto *simple_type = dynamic_cast<const SimpleTypeNode *>(this)) {
-    return llvm_type(simple_type->type, context);
-  }
-
-  throw CodegenException("unsupported type: " + type2string(type));
-  return nullptr;  // 这里永远不会运行
-}
-
-/* -------- routine nodes -------- */
-llvm::Value *ProgramNode::codegen(CodegenContext &context) {
-  /*
-  context.is_subroutine = false;
-  head_list->const_list->codegen(context);
-  head_list->type_list->codegen(context);
-  head_list->var_list->codegen(context);
-
-  context.is_subroutine = true;
-  head_list->subroutine_list->codegen(context);
-  */
-  context.is_subroutine = false;
-
-  auto *func_type = llvm::FunctionType::get(context.builder.getInt32Ty(), false);
-  auto *main_func = llvm::Function::Create(func_type, llvm::Function::ExternalLinkage, "main", context.module.get());
-  auto *block = llvm::BasicBlock::Create(context.module->getContext(), "entry", main_func);
-  context.builder.SetInsertPoint(block);
-  for (auto &stmt : children()) stmt->codegen(context);
-  context.builder.CreateRet(context.builder.getInt32(0));
-
-  llvm::verifyFunction(*main_func);
-  if (context.fpm) {
-    context.fpm->run(*main_func);
-  }
-  if (context.mpm) {
-    context.mpm->run(*context.module);
-  }
-  return nullptr;
-}
-
-/* -------- identifier nodes -------- */
-llvm::Value *IdentifierNode::get_ptr(CodegenContext &context) {
-  auto value = context.symbolTable.getLocalSymbol(name);
-  if (value == nullptr) value = context.symbolTable.getGlobalSymbol(name);
-  if (value == nullptr) throw CodegenException("identifier not found: " + name);
-  return value->get_llvmptr();
-}
-
-llvm::Value *IdentifierNode::codegen(CodegenContext &context) { return context.builder.CreateLoad(get_ptr(context)); }
-
-/* -------- stmt nodes -------- */
-llvm::Value *ProcStmtNode::codegen(CodegenContext &context) {
-  proc_call->codegen(context);
-  return nullptr;
-}
-
-/* -------- const value nodes -------- */
-llvm::Value *StringNode::codegen(CodegenContext &context) { return context.builder.CreateGlobalStringPtr(val); }
-llvm::Value *BoolenNode::codegen(CodegenContext &context) { return context.builder.CreateGlobalStringPtr(val); }
-llvm::Value *RealNode::codegen(CodegenContext &context) { return context.builder.CreateGlobalStringPtr(val); }
-llvm::Value *IntegerNode::codegen(CodegenContext &context) { return context.builder.CreateGlobalStringPtr(val); }
-llvm::Value *CharNode::codegen(CodegenContext &context) { return context.builder.CreateGlobalStringPtr(val); }
-}  // namespace spc
-=======
-#include <llvm/IR/Constants.h>
-#include <llvm/IR/DerivedTypes.h>
-#include <llvm/IR/Type.h>
-// used by routine nodes
-#include <llvm/IR/BasicBlock.h>
-#include <llvm/IR/Function.h>
-#include <llvm/IR/Verifier.h>
-
-#include <llvm/Support/Casting.h>
-// used by decl nodes
-#include <fmt/core.h>
-
-#include "context.hpp"
-#include "symbol.hpp"
-
-namespace spc {
-/* -------- syscall nodes -------- */
-llvm::Value *SysCallNode::codegen(CodegenContext &context) {
-  if (routine->routine == SysRoutine::WRITELN || routine->routine == SysRoutine::WRITE) {
-    auto char_ptr = context.builder.getInt8Ty()->getPointerTo();
-    auto printf_type = llvm::FunctionType::get(context.builder.getInt32Ty(), char_ptr, true);
-    auto printf_func = context.module->getOrInsertFunction("printf", printf_type);
-    for (auto &arg : args->children()) {
-      auto value = arg->codegen(context);
-      std::vector<llvm::Value *> args;
-      if (value->getType()->isIntegerTy(8)) {
-        args.push_back(context.builder.CreateGlobalStringPtr("%c"));
-        args.push_back(value);
-      } else if (value->getType()->isIntegerTy()) {
-        args.push_back(context.builder.CreateGlobalStringPtr("%d"));
-        args.push_back(value);
-      } else if (value->getType()->isDoubleTy()) {
-        args.push_back(context.builder.CreateGlobalStringPtr("%f"));
-        args.push_back(value);
-      }
-      // Pascal pointers are not supported, so this is an LLVM global string pointer.
-      else if (value->getType()->isPointerTy()) {
-        args.push_back(value);
-      } else {
-        throw CodegenException("incompatible type in write(): expected char, integer, real");
-      }
-      context.builder.CreateCall(printf_func, args);
-    }
-    if (routine->routine == SysRoutine::WRITELN) {
-      context.builder.CreateCall(printf_func, context.builder.CreateGlobalStringPtr("\n"));
-    }
-    return nullptr;
-  } else {
-    throw CodegenException("unsupported built-in routine: " + to_string(routine->routine));
-  }
-}
-
-/* -------- type nodes -------- */
-static llvm::Type *llvm_type(Type type, CodegenContext &context) {
-  switch (type) {
-    default:
-      return nullptr;
-  }
-}
-
-llvm::Type *TypeNode::get_llvm_type(CodegenContext &context) const {
-  if (auto *simple_type = dynamic_cast<const SimpleTypeNode *>(this)) {
-    return llvm_type(simple_type->type, context);
-  }
-
-  throw CodegenException("unsupported type: " + type2string(type));
-  return nullptr;  // 这里永远不会运行
-}
-
-/* -------- routine nodes -------- */
-llvm::Value *ProgramNode::codegen(CodegenContext &context) {
-  /*
-  context.is_subroutine = false;
-  head_list->const_list->codegen(context);
-  head_list->type_list->codegen(context);
-  head_list->var_list->codegen(context);
-
-  context.is_subroutine = true;
-  head_list->subroutine_list->codegen(context);
-  */
-  context.is_subroutine = false;
-
-  auto *func_type = llvm::FunctionType::get(context.builder.getInt32Ty(), false);
-  auto *main_func = llvm::Function::Create(func_type, llvm::Function::ExternalLinkage, "main", context.module.get());
-  auto *block = llvm::BasicBlock::Create(context.module->getContext(), "entry", main_func);
-  context.builder.SetInsertPoint(block);
-  for (auto &stmt : children()) stmt->codegen(context);
-  context.builder.CreateRet(context.builder.getInt32(0));
-
-  llvm::verifyFunction(*main_func);
-  if (context.fpm) {
-    context.fpm->run(*main_func);
-  }
-  if (context.mpm) {
-    context.mpm->run(*context.module);
-  }
-  return nullptr;
-}
-
-/* -------- identifier nodes -------- */
-llvm::Value *IdentifierNode::get_ptr(CodegenContext &context) {
-  auto value = context.symbolTable.getLocalSymbol(name);
-  if (value == nullptr) value = context.symbolTable.getGlobalSymbol(name);
-  if (value == nullptr) throw CodegenException("identifier not found: " + name);
-  return value->get_llvmptr();
-}
-
-llvm::Value *IdentifierNode::codegen(CodegenContext &context) { return context.builder.CreateLoad(get_ptr(context)); }
-
-/* -------- stmt nodes -------- */
-llvm::Value *ProcStmtNode::codegen(CodegenContext &context) {
-  proc_call->codegen(context);
-  return nullptr;
-}
-
-/* -------- const value nodes -------- */
-llvm::Value *StringNode::codegen(CodegenContext &context) { return context.builder.CreateGlobalStringPtr(val); }
-
-/* -------- decl nodes -------- */
-llvm::Value *ConstListNode::codegen(CodegenContext &context) {
-  for (auto &child : children()) child->codegen(context);
-  return nullptr;
-}
-/**
- * @brief 分配在内存中常量
- *
- * @param context
- * @return llvm::Value*
- */
-llvm::Value *ConstDeclNode::codegen(CodegenContext &context) {
-  if (context.is_subroutine) {
-    //
-    bool success = context.symbolTable.addLocalSymbol(name->name, value->type, true);
-    // auto *local = context.builder.CreateAlloca(value->get_llvm_type(context));
-    // auto success = context.set_local(name->name, local);
-    if (!success) throw CodegenException("duplicate identifier in const section: " + name->name);
-    auto local = context.symbolTable.getLocalSymbol(name->name);
-    context.builder.CreateStore(value->codegen(context), local->get_llvmptr());
-    return local->get_llvmptr();
-  } else {
-    if (is_a_ptr_of<StringNode>(value))  //符号表字符串的支持还有问题，先在这打个洞吧...
-      return value->codegen(context);
-    auto *constant = llvm::cast<llvm::Constant>(value->codegen(context));  //获得初值
-    bool success = context.symbolTable.addGlobalSymbol(name->name, value->type, constant, true);
-    return context.symbolTable.getGlobalSymbol(name->name)->get_llvmptr();
-  }
-}
-
-llvm::Value *VarListNode::codegen(CodegenContext &context) {
-  for (auto &child : children()) child->codegen(context);
-  return nullptr;
-}
-
-llvm::Value *VarDeclNode::codegen(CodegenContext &context) {
-  if (context.is_subroutine)  //如果是子过程 分配临时变量
-  {
-    bool success = context.symbolTable.addLocalSymbol(name->name, type);
-    if (!success) throw CodegenException("duplicate identifier in var section: " + name->name);
-    auto local = context.symbolTable.getLocalSymbol(name->name);
-    return local->get_llvmptr();
-  } else {
-    bool success = context.symbolTable.addGlobalSymbol(name->name, type, nullptr);
-    if (!success) throw CodegenException("duplicate global identifier in var sectrion: " + name->name);
-    auto ptr = context.symbolTable.getGlobalSymbol(name->name)->get_llvmptr();
-    return ptr;
-  }
-}
-
-llvm::Value *TypeListNode::codegen(CodegenContext &context) {
-  for (auto &child : children()) child->codegen(context);
-  return nullptr;
-}
-
-llvm::Value *TypeDefNode::codegen(CodegenContext &context) {
-  if (context.is_subroutine) {
-    bool success = context.symbolTable.addLocalAlias(name->name, type);
-    if (!success) throw CodegenException(fmt::format("duplicate local type alias: \"{}\"", name->name));
-  } else {
-    bool success = context.symbolTable.addGlobalAlias(name->name, type);
-    if (!success) throw CodegenException(fmt::format("duplicate global type alias: \"{}\"", name->name));
-  }
-  return nullptr;
-}
-}  // namespace spc
->>>>>>> 444c9d62
+#include <llvm/IR/Constants.h>
+#include <llvm/IR/DerivedTypes.h>
+#include <llvm/IR/Type.h>
+// used by routine nodes
+#include <llvm/IR/BasicBlock.h>
+#include <llvm/IR/Function.h>
+#include <llvm/IR/Verifier.h>
+
+#include <llvm/Support/Casting.h>
+// used by decl nodes
+#include <fmt/core.h>
+
+#include "context.hpp"
+#include "symbol.hpp"
+
+namespace spc {
+/* -------- syscall nodes -------- */
+llvm::Value *SysCallNode::codegen(CodegenContext &context) {
+  if (routine->routine == SysRoutine::WRITELN || routine->routine == SysRoutine::WRITE) {
+    auto char_ptr = context.builder.getInt8Ty()->getPointerTo();
+    auto printf_type = llvm::FunctionType::get(context.builder.getInt32Ty(), char_ptr, true);
+    auto printf_func = context.module->getOrInsertFunction("printf", printf_type);
+    for (auto &arg : args->children()) {
+      auto value = arg->codegen(context);
+      std::vector<llvm::Value *> args;
+      if (value->getType()->isIntegerTy(8)) {
+        args.push_back(context.builder.CreateGlobalStringPtr("%c"));
+        args.push_back(value);
+      } else if (value->getType()->isIntegerTy()) {
+        args.push_back(context.builder.CreateGlobalStringPtr("%d"));
+        args.push_back(value);
+      } else if (value->getType()->isDoubleTy()) {
+        args.push_back(context.builder.CreateGlobalStringPtr("%f"));
+        args.push_back(value);
+      }
+      // Pascal pointers are not supported, so this is an LLVM global string pointer.
+      else if (value->getType()->isPointerTy()) {
+        args.push_back(value);
+      } else {
+        throw CodegenException("incompatible type in write(): expected char, integer, real");
+      }
+      context.builder.CreateCall(printf_func, args);
+    }
+    if (routine->routine == SysRoutine::WRITELN) {
+      context.builder.CreateCall(printf_func, context.builder.CreateGlobalStringPtr("\n"));
+    }
+    return nullptr;
+  } else {
+    throw CodegenException("unsupported built-in routine: " + to_string(routine->routine));
+  }
+}
+
+/* -------- type nodes -------- */
+static llvm::Type *llvm_type(Type type, CodegenContext &context) {
+  switch (type) {
+    default:
+      return nullptr;
+  }
+}
+
+llvm::Type *TypeNode::get_llvm_type(CodegenContext &context) const {
+  if (auto *simple_type = dynamic_cast<const SimpleTypeNode *>(this)) {
+    return llvm_type(simple_type->type, context);
+  }
+
+  throw CodegenException("unsupported type: " + type2string(type));
+  return nullptr;  // 这里永远不会运行
+}
+
+/* -------- routine nodes -------- */
+llvm::Value *ProgramNode::codegen(CodegenContext &context) {
+  /*
+  context.is_subroutine = false;
+  head_list->const_list->codegen(context);
+  head_list->type_list->codegen(context);
+  head_list->var_list->codegen(context);
+
+  context.is_subroutine = true;
+  head_list->subroutine_list->codegen(context);
+  */
+  context.is_subroutine = false;
+
+  auto *func_type = llvm::FunctionType::get(context.builder.getInt32Ty(), false);
+  auto *main_func = llvm::Function::Create(func_type, llvm::Function::ExternalLinkage, "main", context.module.get());
+  auto *block = llvm::BasicBlock::Create(context.module->getContext(), "entry", main_func);
+  context.builder.SetInsertPoint(block);
+  for (auto &stmt : children()) stmt->codegen(context);
+  context.builder.CreateRet(context.builder.getInt32(0));
+
+  llvm::verifyFunction(*main_func);
+  if (context.fpm) {
+    context.fpm->run(*main_func);
+  }
+  if (context.mpm) {
+    context.mpm->run(*context.module);
+  }
+  return nullptr;
+}
+
+/* -------- identifier nodes -------- */
+llvm::Value *IdentifierNode::get_ptr(CodegenContext &context) {
+  auto value = context.symbolTable.getLocalSymbol(name);
+  if (value == nullptr) value = context.symbolTable.getGlobalSymbol(name);
+  if (value == nullptr) throw CodegenException("identifier not found: " + name);
+  return value->get_llvmptr();
+}
+
+llvm::Value *IdentifierNode::codegen(CodegenContext &context) { return context.builder.CreateLoad(get_ptr(context)); }
+
+/* -------- stmt nodes -------- */
+llvm::Value *ProcStmtNode::codegen(CodegenContext &context) {
+  proc_call->codegen(context);
+  return nullptr;
+}
+
+/* -------- const value nodes -------- */
+llvm::Value *StringNode::codegen(CodegenContext &context) { return context.builder.CreateGlobalStringPtr(val); }
+llvm::Value *BoolenNode::codegen(CodegenContext &context) { return context.builder.CreateGlobalStringPtr(val); }
+llvm::Value *RealNode::codegen(CodegenContext &context) { return context.builder.CreateGlobalStringPtr(val); }
+llvm::Value *IntegerNode::codegen(CodegenContext &context) { return context.builder.CreateGlobalStringPtr(val); }
+llvm::Value *CharNode::codegen(CodegenContext &context) { return context.builder.CreateGlobalStringPtr(val); }
+
+/* -------- decl nodes -------- */
+llvm::Value *ConstListNode::codegen(CodegenContext &context) {
+  for (auto &child : children()) child->codegen(context);
+  return nullptr;
+}
+/**
+ * @brief 分配在内存中常量
+ *
+ * @param context
+ * @return llvm::Value*
+ */
+llvm::Value *ConstDeclNode::codegen(CodegenContext &context) {
+  if (context.is_subroutine) {
+    //
+    bool success = context.symbolTable.addLocalSymbol(name->name, value->type, true);
+    // auto *local = context.builder.CreateAlloca(value->get_llvm_type(context));
+    // auto success = context.set_local(name->name, local);
+    if (!success) throw CodegenException("duplicate identifier in const section: " + name->name);
+    auto local = context.symbolTable.getLocalSymbol(name->name);
+    context.builder.CreateStore(value->codegen(context), local->get_llvmptr());
+    return local->get_llvmptr();
+  } else {
+    if (is_a_ptr_of<StringNode>(value))  //符号表字符串的支持还有问题，先在这打个洞吧...
+      return value->codegen(context);
+    auto *constant = llvm::cast<llvm::Constant>(value->codegen(context));  //获得初值
+    bool success = context.symbolTable.addGlobalSymbol(name->name, value->type, constant, true);
+    return context.symbolTable.getGlobalSymbol(name->name)->get_llvmptr();
+  }
+}
+
+llvm::Value *VarListNode::codegen(CodegenContext &context) {
+  for (auto &child : children()) child->codegen(context);
+  return nullptr;
+}
+
+llvm::Value *VarDeclNode::codegen(CodegenContext &context) {
+  if (context.is_subroutine)  //如果是子过程 分配临时变量
+  {
+    bool success = context.symbolTable.addLocalSymbol(name->name, type);
+    if (!success) throw CodegenException("duplicate identifier in var section: " + name->name);
+    auto local = context.symbolTable.getLocalSymbol(name->name);
+    return local->get_llvmptr();
+  } else {
+    bool success = context.symbolTable.addGlobalSymbol(name->name, type, nullptr);
+    if (!success) throw CodegenException("duplicate global identifier in var sectrion: " + name->name);
+    auto ptr = context.symbolTable.getGlobalSymbol(name->name)->get_llvmptr();
+    return ptr;
+  }
+}
+
+llvm::Value *TypeListNode::codegen(CodegenContext &context) {
+  for (auto &child : children()) child->codegen(context);
+  return nullptr;
+}
+
+llvm::Value *TypeDefNode::codegen(CodegenContext &context) {
+  if (context.is_subroutine) {
+    bool success = context.symbolTable.addLocalAlias(name->name, type);
+    if (!success) throw CodegenException(fmt::format("duplicate local type alias: \"{}\"", name->name));
+  } else {
+    bool success = context.symbolTable.addGlobalAlias(name->name, type);
+    if (!success) throw CodegenException(fmt::format("duplicate global type alias: \"{}\"", name->name));
+  }
+  return nullptr;
+}
+}  // namespace spc